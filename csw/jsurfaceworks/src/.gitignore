--- conflicted
+++ resolved
@@ -2,9 +2,6 @@
 /*.jar
 /*.o
 /*.a
-<<<<<<< HEAD
 /ff.*
 /sw_test
-=======
-/ff.*
->>>>>>> 96819984
+/sw_test